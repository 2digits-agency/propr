--- conflicted
+++ resolved
@@ -1,25 +1,10 @@
 # propr
 
-<<<<<<< HEAD
-## 1.0.3
-
-### Patch Changes
-
-- fd6b276: Ignore turbo related files
-
-=======
->>>>>>> 8213bc6c
 ## 1.0.2
 
 ### Patch Changes
 
-<<<<<<< HEAD
-- f70ad75: Added turborepo for quicker CI builds
-- f70ad75: Updated package meta
-- 7f5c569: Upgraded turborepo to newest version
-=======
 - 2829019: Forked package to @2digits/propr
->>>>>>> 8213bc6c
 
 ## 1.0.1
 
